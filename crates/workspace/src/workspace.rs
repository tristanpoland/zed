pub mod pane;
pub mod pane_group;
pub mod settings;
pub mod sidebar;
mod status_bar;

use anyhow::Result;
use client::{Authenticate, ChannelList, Client, User, UserStore};
use gpui::{
    action,
    color::Color,
    elements::*,
    geometry::{vector::vec2f, PathBuilder},
    json::{self, to_string_pretty, ToJson},
    keymap::Binding,
    platform::{CursorStyle, WindowOptions},
    AnyViewHandle, AppContext, ClipboardItem, Entity, ModelContext, ModelHandle, MutableAppContext,
    PathPromptOptions, PromptLevel, RenderContext, Task, View, ViewContext, ViewHandle,
    WeakModelHandle,
};
use language::LanguageRegistry;
use log::error;
pub use pane::*;
pub use pane_group::*;
use parking_lot::Mutex;
use postage::{prelude::Stream, watch};
use project::{fs, Fs, Project, ProjectPath, Worktree};
pub use settings::Settings;
use sidebar::{Side, Sidebar, SidebarItemId, ToggleSidebarItem, ToggleSidebarItemFocus};
use status_bar::StatusBar;
pub use status_bar::StatusItemView;
use std::{
    future::Future,
    path::{Path, PathBuf},
    sync::Arc,
};
use theme::{Theme, ThemeRegistry};

action!(Open, Arc<AppState>);
action!(OpenNew, Arc<AppState>);
action!(OpenPaths, OpenParams);
action!(Save);
action!(DebugElements);

pub fn init(cx: &mut MutableAppContext) {
    cx.add_global_action(open);
    cx.add_global_action(move |action: &OpenPaths, cx: &mut MutableAppContext| {
        open_paths(&action.0.paths, &action.0.app_state, cx).detach()
    });
    cx.add_global_action(move |action: &OpenNew, cx: &mut MutableAppContext| {
        open_new(&action.0, cx)
    });

    cx.add_action(Workspace::save_active_item);
    cx.add_action(Workspace::debug_elements);
    cx.add_action(Workspace::toggle_sidebar_item);
    cx.add_action(Workspace::toggle_sidebar_item_focus);
    cx.add_bindings(vec![
        Binding::new("cmd-s", Save, None),
        Binding::new("cmd-alt-i", DebugElements, None),
        Binding::new(
            "cmd-shift-!",
            ToggleSidebarItem(SidebarItemId {
                side: Side::Left,
                item_index: 0,
            }),
            None,
        ),
        Binding::new(
            "cmd-1",
            ToggleSidebarItemFocus(SidebarItemId {
                side: Side::Left,
                item_index: 0,
            }),
            None,
        ),
    ]);
    pane::init(cx);
}

pub struct AppState {
    pub settings_tx: Arc<Mutex<watch::Sender<Settings>>>,
    pub settings: watch::Receiver<Settings>,
    pub languages: Arc<LanguageRegistry>,
    pub themes: Arc<ThemeRegistry>,
    pub client: Arc<client::Client>,
    pub user_store: ModelHandle<client::UserStore>,
    pub fs: Arc<dyn fs::Fs>,
    pub channel_list: ModelHandle<client::ChannelList>,
    pub entry_openers: Arc<[Box<dyn EntryOpener>]>,
    pub build_window_options: &'static dyn Fn() -> WindowOptions<'static>,
    pub build_workspace:
        &'static dyn Fn(&WorkspaceParams, &mut ViewContext<Workspace>) -> Workspace,
}

#[derive(Clone)]
pub struct OpenParams {
    pub paths: Vec<PathBuf>,
    pub app_state: Arc<AppState>,
}

pub trait EntryOpener {
    fn open(
        &self,
        worktree: &mut Worktree,
        path: ProjectPath,
        cx: &mut ModelContext<Worktree>,
    ) -> Option<Task<Result<Box<dyn ItemHandle>>>>;
}

pub trait Item: Entity + Sized {
    type View: ItemView;

    fn build_view(
        handle: ModelHandle<Self>,
        settings: watch::Receiver<Settings>,
        cx: &mut ViewContext<Self::View>,
    ) -> Self::View;

    fn project_path(&self) -> Option<ProjectPath>;
}

pub trait ItemView: View {
    fn title(&self, cx: &AppContext) -> String;
    fn project_path(&self, cx: &AppContext) -> Option<ProjectPath>;
    fn clone_on_split(&self, _: &mut ViewContext<Self>) -> Option<Self>
    where
        Self: Sized,
    {
        None
    }
    fn is_dirty(&self, _: &AppContext) -> bool {
        false
    }
    fn has_conflict(&self, _: &AppContext) -> bool {
        false
    }
    fn can_save(&self, cx: &AppContext) -> bool;
    fn save(&mut self, cx: &mut ViewContext<Self>) -> Result<Task<Result<()>>>;
    fn can_save_as(&self, cx: &AppContext) -> bool;
    fn save_as(
        &mut self,
        worktree: ModelHandle<Worktree>,
        path: &Path,
        cx: &mut ViewContext<Self>,
    ) -> Task<anyhow::Result<()>>;
    fn should_activate_item_on_event(_: &Self::Event) -> bool {
        false
    }
    fn should_close_item_on_event(_: &Self::Event) -> bool {
        false
    }
    fn should_update_tab_on_event(_: &Self::Event) -> bool {
        false
    }
}

pub trait ItemHandle: Send + Sync {
    fn add_view(
        &self,
        window_id: usize,
        settings: watch::Receiver<Settings>,
        cx: &mut MutableAppContext,
    ) -> Box<dyn ItemViewHandle>;
    fn boxed_clone(&self) -> Box<dyn ItemHandle>;
    fn downgrade(&self) -> Box<dyn WeakItemHandle>;
    fn project_path(&self, cx: &AppContext) -> Option<ProjectPath>;
}

pub trait WeakItemHandle {
    fn upgrade(&self, cx: &AppContext) -> Option<Box<dyn ItemHandle>>;
}

pub trait ItemViewHandle {
    fn title(&self, cx: &AppContext) -> String;
    fn project_path(&self, cx: &AppContext) -> Option<ProjectPath>;
    fn boxed_clone(&self) -> Box<dyn ItemViewHandle>;
    fn clone_on_split(&self, cx: &mut MutableAppContext) -> Option<Box<dyn ItemViewHandle>>;
    fn set_parent_pane(&self, pane: &ViewHandle<Pane>, cx: &mut MutableAppContext);
    fn id(&self) -> usize;
    fn to_any(&self) -> AnyViewHandle;
    fn is_dirty(&self, cx: &AppContext) -> bool;
    fn has_conflict(&self, cx: &AppContext) -> bool;
    fn can_save(&self, cx: &AppContext) -> bool;
    fn can_save_as(&self, cx: &AppContext) -> bool;
    fn save(&self, cx: &mut MutableAppContext) -> Result<Task<Result<()>>>;
    fn save_as(
        &self,
        worktree: ModelHandle<Worktree>,
        path: &Path,
        cx: &mut MutableAppContext,
    ) -> Task<anyhow::Result<()>>;
}

impl<T: Item> ItemHandle for ModelHandle<T> {
    fn add_view(
        &self,
        window_id: usize,
        settings: watch::Receiver<Settings>,
        cx: &mut MutableAppContext,
    ) -> Box<dyn ItemViewHandle> {
        Box::new(cx.add_view(window_id, |cx| T::build_view(self.clone(), settings, cx)))
    }

    fn boxed_clone(&self) -> Box<dyn ItemHandle> {
        Box::new(self.clone())
    }

    fn downgrade(&self) -> Box<dyn WeakItemHandle> {
        Box::new(self.downgrade())
    }

    fn project_path(&self, cx: &AppContext) -> Option<ProjectPath> {
        self.read(cx).project_path()
    }
}

impl ItemHandle for Box<dyn ItemHandle> {
    fn add_view(
        &self,
        window_id: usize,
        settings: watch::Receiver<Settings>,
        cx: &mut MutableAppContext,
    ) -> Box<dyn ItemViewHandle> {
        ItemHandle::add_view(self.as_ref(), window_id, settings, cx)
    }

    fn boxed_clone(&self) -> Box<dyn ItemHandle> {
        self.as_ref().boxed_clone()
    }

    fn downgrade(&self) -> Box<dyn WeakItemHandle> {
        self.as_ref().downgrade()
    }

    fn project_path(&self, cx: &AppContext) -> Option<ProjectPath> {
        self.as_ref().project_path(cx)
    }
}

impl<T: Item> WeakItemHandle for WeakModelHandle<T> {
    fn upgrade(&self, cx: &AppContext) -> Option<Box<dyn ItemHandle>> {
        WeakModelHandle::<T>::upgrade(*self, cx).map(|i| Box::new(i) as Box<dyn ItemHandle>)
    }
}

impl<T: ItemView> ItemViewHandle for ViewHandle<T> {
    fn title(&self, cx: &AppContext) -> String {
        self.read(cx).title(cx)
    }

    fn project_path(&self, cx: &AppContext) -> Option<ProjectPath> {
        self.read(cx).project_path(cx)
    }

    fn boxed_clone(&self) -> Box<dyn ItemViewHandle> {
        Box::new(self.clone())
    }

    fn clone_on_split(&self, cx: &mut MutableAppContext) -> Option<Box<dyn ItemViewHandle>> {
        self.update(cx, |item, cx| {
            cx.add_option_view(|cx| item.clone_on_split(cx))
        })
        .map(|handle| Box::new(handle) as Box<dyn ItemViewHandle>)
    }

    fn set_parent_pane(&self, pane: &ViewHandle<Pane>, cx: &mut MutableAppContext) {
        pane.update(cx, |_, cx| {
            cx.subscribe(self, |pane, item, event, cx| {
                if T::should_close_item_on_event(event) {
                    pane.close_item(item.id(), cx);
                    return;
                }
                if T::should_activate_item_on_event(event) {
                    if let Some(ix) = pane.item_index(&item) {
                        pane.activate_item(ix, cx);
                        pane.activate(cx);
                    }
                }
                if T::should_update_tab_on_event(event) {
                    cx.notify()
                }
            })
            .detach();
        });
    }

    fn save(&self, cx: &mut MutableAppContext) -> Result<Task<Result<()>>> {
        self.update(cx, |item, cx| item.save(cx))
    }

    fn save_as(
        &self,
        worktree: ModelHandle<Worktree>,
        path: &Path,
        cx: &mut MutableAppContext,
    ) -> Task<anyhow::Result<()>> {
        self.update(cx, |item, cx| item.save_as(worktree, path, cx))
    }

    fn is_dirty(&self, cx: &AppContext) -> bool {
        self.read(cx).is_dirty(cx)
    }

    fn has_conflict(&self, cx: &AppContext) -> bool {
        self.read(cx).has_conflict(cx)
    }

    fn id(&self) -> usize {
        self.id()
    }

    fn to_any(&self) -> AnyViewHandle {
        self.into()
    }

    fn can_save(&self, cx: &AppContext) -> bool {
        self.read(cx).can_save(cx)
    }

    fn can_save_as(&self, cx: &AppContext) -> bool {
        self.read(cx).can_save_as(cx)
    }
}

impl Clone for Box<dyn ItemViewHandle> {
    fn clone(&self) -> Box<dyn ItemViewHandle> {
        self.boxed_clone()
    }
}

impl Clone for Box<dyn ItemHandle> {
    fn clone(&self) -> Box<dyn ItemHandle> {
        self.boxed_clone()
    }
}

#[derive(Clone)]
pub struct WorkspaceParams {
    pub client: Arc<Client>,
    pub fs: Arc<dyn Fs>,
    pub languages: Arc<LanguageRegistry>,
    pub settings: watch::Receiver<Settings>,
    pub user_store: ModelHandle<UserStore>,
    pub channel_list: ModelHandle<ChannelList>,
    pub entry_openers: Arc<[Box<dyn EntryOpener>]>,
}

impl WorkspaceParams {
    #[cfg(any(test, feature = "test-support"))]
    pub fn test(cx: &mut MutableAppContext) -> Self {
        let languages = LanguageRegistry::new();
        let client = Client::new();
        let http_client = client::test::FakeHttpClient::new(|_| async move {
            Ok(client::http::ServerResponse::new(404))
        });
        let theme =
            gpui::fonts::with_font_cache(cx.font_cache().clone(), || theme::Theme::default());
        let settings = Settings::new("Courier", cx.font_cache(), Arc::new(theme)).unwrap();
        let user_store = cx.add_model(|cx| UserStore::new(client.clone(), http_client, cx));
        Self {
            channel_list: cx
                .add_model(|cx| ChannelList::new(user_store.clone(), client.clone(), cx)),
            client,
            fs: Arc::new(project::FakeFs::new()),
            languages: Arc::new(languages),
            settings: watch::channel_with(settings).1,
            user_store,
            entry_openers: Arc::from([]),
        }
    }
}

pub struct Workspace {
    pub settings: watch::Receiver<Settings>,
    client: Arc<Client>,
    user_store: ModelHandle<client::UserStore>,
    fs: Arc<dyn Fs>,
    modal: Option<AnyViewHandle>,
    center: PaneGroup,
    left_sidebar: Sidebar,
    right_sidebar: Sidebar,
    panes: Vec<ViewHandle<Pane>>,
    active_pane: ViewHandle<Pane>,
    status_bar: ViewHandle<StatusBar>,
    project: ModelHandle<Project>,
    entry_openers: Arc<[Box<dyn EntryOpener>]>,
    items: Vec<Box<dyn WeakItemHandle>>,
    _observe_current_user: Task<()>,
}

impl Workspace {
    pub fn new(params: &WorkspaceParams, cx: &mut ViewContext<Self>) -> Self {
        let project = cx.add_model(|cx| {
            Project::local(
                params.languages.clone(),
                params.client.clone(),
                params.user_store.clone(),
                params.fs.clone(),
                cx,
            )
        });
        cx.observe(&project, |_, _, cx| cx.notify()).detach();

        let pane = cx.add_view(|_| Pane::new(params.settings.clone()));
        let pane_id = pane.id();
        cx.observe(&pane, move |me, _, cx| {
            let active_entry = me.active_project_path(cx);
            me.project
                .update(cx, |project, cx| project.set_active_path(active_entry, cx));
        })
        .detach();
        cx.subscribe(&pane, move |me, _, event, cx| {
            me.handle_pane_event(pane_id, event, cx)
        })
        .detach();
        cx.focus(&pane);

        let status_bar = cx.add_view(|cx| StatusBar::new(&pane, params.settings.clone(), cx));
        let mut current_user = params.user_store.read(cx).watch_current_user().clone();
        let mut connection_status = params.client.status().clone();
        let _observe_current_user = cx.spawn_weak(|this, mut cx| async move {
            current_user.recv().await;
            connection_status.recv().await;
            let mut stream =
                Stream::map(current_user, drop).merge(Stream::map(connection_status, drop));

            while stream.recv().await.is_some() {
                cx.update(|cx| {
                    if let Some(this) = this.upgrade(&cx) {
                        this.update(cx, |_, cx| cx.notify());
                    }
                })
            }
        });

        Workspace {
            modal: None,
            center: PaneGroup::new(pane.id()),
            panes: vec![pane.clone()],
            active_pane: pane.clone(),
            status_bar,
            settings: params.settings.clone(),
            client: params.client.clone(),
            user_store: params.user_store.clone(),
            fs: params.fs.clone(),
            left_sidebar: Sidebar::new(Side::Left),
            right_sidebar: Sidebar::new(Side::Right),
            project,
            entry_openers: params.entry_openers.clone(),
            items: Default::default(),
            _observe_current_user,
        }
    }

    pub fn left_sidebar_mut(&mut self) -> &mut Sidebar {
        &mut self.left_sidebar
    }

    pub fn right_sidebar_mut(&mut self) -> &mut Sidebar {
        &mut self.right_sidebar
    }

    pub fn status_bar(&self) -> &ViewHandle<StatusBar> {
        &self.status_bar
    }

    pub fn project(&self) -> &ModelHandle<Project> {
        &self.project
    }

    pub fn worktrees<'a>(&self, cx: &'a AppContext) -> &'a [ModelHandle<Worktree>] {
        &self.project.read(cx).worktrees()
    }

    pub fn contains_paths(&self, paths: &[PathBuf], cx: &AppContext) -> bool {
        paths.iter().all(|path| self.contains_path(&path, cx))
    }

    pub fn contains_path(&self, path: &Path, cx: &AppContext) -> bool {
        for worktree in self.worktrees(cx) {
            let worktree = worktree.read(cx).as_local();
            if worktree.map_or(false, |w| w.contains_abs_path(path)) {
                return true;
            }
        }
        false
    }

    pub fn worktree_scans_complete(&self, cx: &AppContext) -> impl Future<Output = ()> + 'static {
        let futures = self
            .worktrees(cx)
            .iter()
            .filter_map(|worktree| worktree.read(cx).as_local())
            .map(|worktree| worktree.scan_complete())
            .collect::<Vec<_>>();
        async move {
            for future in futures {
                future.await;
            }
        }
    }

    pub fn open_paths(
        &mut self,
        abs_paths: &[PathBuf],
        cx: &mut ViewContext<Self>,
    ) -> Task<Vec<Option<Result<Box<dyn ItemViewHandle>, Arc<anyhow::Error>>>>> {
        let entries = abs_paths
            .iter()
            .cloned()
            .map(|path| self.project_path_for_path(&path, cx))
            .collect::<Vec<_>>();

        let fs = self.fs.clone();
        let tasks = abs_paths
            .iter()
            .cloned()
            .zip(entries.into_iter())
            .map(|(abs_path, project_path)| {
                cx.spawn(|this, mut cx| {
                    let fs = fs.clone();
                    async move {
                        let project_path = project_path.await.ok()?;
                        if fs.is_file(&abs_path).await {
                            if let Some(entry) =
                                this.update(&mut cx, |this, cx| this.open_entry(project_path, cx))
                            {
                                return Some(entry.await);
                            }
                        }
                        None
                    }
                })
            })
            .collect::<Vec<_>>();

        cx.foreground().spawn(async move {
            let mut items = Vec::new();
            for task in tasks {
                items.push(task.await);
            }
            items
        })
    }

    fn worktree_for_abs_path(
        &self,
        abs_path: &Path,
        cx: &mut ViewContext<Self>,
    ) -> Task<Result<(ModelHandle<Worktree>, PathBuf)>> {
        let abs_path: Arc<Path> = Arc::from(abs_path);
        cx.spawn(|this, mut cx| async move {
            let mut entry_id = None;
            this.read_with(&cx, |this, cx| {
                for tree in this.worktrees(cx) {
                    if let Some(relative_path) = tree
                        .read(cx)
                        .as_local()
                        .and_then(|t| abs_path.strip_prefix(t.abs_path()).ok())
                    {
                        entry_id = Some((tree.clone(), relative_path.into()));
                        break;
                    }
                }
            });

            if let Some(entry_id) = entry_id {
                Ok(entry_id)
            } else {
                let worktree = this
                    .update(&mut cx, |this, cx| this.add_worktree(&abs_path, cx))
                    .await?;
                Ok((worktree, PathBuf::new()))
            }
        })
    }

    fn project_path_for_path(
        &self,
        abs_path: &Path,
        cx: &mut ViewContext<Self>,
    ) -> Task<Result<ProjectPath>> {
        let entry = self.worktree_for_abs_path(abs_path, cx);
        cx.spawn(|_, _| async move {
            let (worktree, path) = entry.await?;
            Ok(ProjectPath {
                worktree_id: worktree.id(),
                path: path.into(),
            })
        })
    }

    pub fn add_worktree(
        &self,
        path: &Path,
        cx: &mut ViewContext<Self>,
    ) -> Task<Result<ModelHandle<Worktree>>> {
        self.project
            .update(cx, |project, cx| project.add_local_worktree(path, cx))
    }

    pub fn toggle_modal<V, F>(&mut self, cx: &mut ViewContext<Self>, add_view: F)
    where
        V: 'static + View,
        F: FnOnce(&mut ViewContext<Self>, &mut Self) -> ViewHandle<V>,
    {
        if self.modal.as_ref().map_or(false, |modal| modal.is::<V>()) {
            self.modal.take();
            cx.focus_self();
        } else {
            let modal = add_view(cx, self);
            cx.focus(&modal);
            self.modal = Some(modal.into());
        }
        cx.notify();
    }

    pub fn modal(&self) -> Option<&AnyViewHandle> {
        self.modal.as_ref()
    }

    pub fn dismiss_modal(&mut self, cx: &mut ViewContext<Self>) {
        if self.modal.take().is_some() {
            cx.focus(&self.active_pane);
            cx.notify();
        }
    }

    #[must_use]
    pub fn open_entry(
        &mut self,
        project_path: ProjectPath,
        cx: &mut ViewContext<Self>,
    ) -> Option<Task<Result<Box<dyn ItemViewHandle>, Arc<anyhow::Error>>>> {
        let pane = self.active_pane().clone();
        if let Some(existing_item) =
            self.activate_or_open_existing_entry(project_path.clone(), &pane, cx)
        {
            return Some(cx.foreground().spawn(async move { Ok(existing_item) }));
        }

        let worktree = match self
            .project
            .read(cx)
            .worktree_for_id(project_path.worktree_id)
        {
            Some(worktree) => worktree,
            None => {
                log::error!("worktree {} does not exist", project_path.worktree_id);
                return None;
            }
        };

        let project_path = project_path.clone();
        let entry_openers = self.entry_openers.clone();
        let task = worktree.update(cx, |worktree, cx| {
            for opener in entry_openers.iter() {
                if let Some(task) = opener.open(worktree, project_path.clone(), cx) {
                    return Some(task);
                }
            }
            log::error!("no opener for path {:?} found", project_path);
            None
        })?;

        let pane = pane.downgrade();
        Some(cx.spawn(|this, mut cx| async move {
            let load_result = task.await;
            this.update(&mut cx, |this, cx| {
<<<<<<< HEAD
                if let Some(pane) = pane.upgrade(&cx) {
                    match load_result {
                        Ok(item) => {
                            // By the time loading finishes, the entry could have been already added
                            // to the pane. If it was, we activate it, otherwise we'll store the
                            // item and add a new view for it.
                            if !this.activate_or_open_existing_entry(project_path, &pane, cx) {
                                this.add_item(item, cx);
                            }
                        }
                        Err(error) => {
                            log::error!("error opening item: {}", error);
                        }
                    }
=======
                this.loading_items.remove(&project_path);
                let pane = pane
                    .upgrade(&cx)
                    .ok_or_else(|| anyhow!("could not upgrade pane reference"))?;
                let item = load_result?;
                // By the time loading finishes, the entry could have been already added
                // to the pane. If it was, we activate it, otherwise we'll store the
                // item and add a new view for it.
                if let Some(existing) =
                    this.activate_or_open_existing_entry(project_path, &pane, cx)
                {
                    Ok(existing)
                } else {
                    Ok(this.add_item(item.boxed_clone(), cx))
>>>>>>> 29bc2db6
                }
            })
        }))
    }

    fn activate_or_open_existing_entry(
        &mut self,
        project_path: ProjectPath,
        pane: &ViewHandle<Pane>,
        cx: &mut ViewContext<Self>,
    ) -> Option<Box<dyn ItemViewHandle>> {
        // If the pane contains a view for this file, then activate
        // that item view.
        if let Some(existing_item_view) =
            pane.update(cx, |pane, cx| pane.activate_entry(project_path.clone(), cx))
        {
            return Some(existing_item_view);
        }

        // Otherwise, if this file is already open somewhere in the workspace,
        // then add another view for it.
        let settings = self.settings.clone();
        let mut view_for_existing_item = None;
        self.items.retain(|item| {
            if let Some(item) = item.upgrade(cx) {
                if view_for_existing_item.is_none()
                    && item
                        .project_path(cx)
                        .map_or(false, |item_project_path| item_project_path == project_path)
                {
                    view_for_existing_item =
                        Some(item.add_view(cx.window_id(), settings.clone(), cx.as_mut()));
                }
                true
            } else {
                false
            }
        });
        if let Some(view) = view_for_existing_item {
            pane.add_item_view(view.boxed_clone(), cx.as_mut());
            Some(view)
        } else {
            None
        }
    }

    pub fn active_item(&self, cx: &AppContext) -> Option<Box<dyn ItemViewHandle>> {
        self.active_pane().read(cx).active_item()
    }

    fn active_project_path(&self, cx: &ViewContext<Self>) -> Option<ProjectPath> {
        self.active_item(cx).and_then(|item| item.project_path(cx))
    }

    pub fn save_active_item(&mut self, _: &Save, cx: &mut ViewContext<Self>) {
        if let Some(item) = self.active_item(cx) {
            let handle = cx.handle();
            if item.can_save(cx) {
                if item.has_conflict(cx.as_ref()) {
                    const CONFLICT_MESSAGE: &'static str = "This file has changed on disk since you started editing it. Do you want to overwrite it?";

                    cx.prompt(
                        PromptLevel::Warning,
                        CONFLICT_MESSAGE,
                        &["Overwrite", "Cancel"],
                        move |answer, cx| {
                            if answer == 0 {
                                cx.spawn(|mut cx| async move {
                                    if let Err(error) = cx.update(|cx| item.save(cx)).unwrap().await
                                    {
                                        error!("failed to save item: {:?}, ", error);
                                    }
                                })
                                .detach();
                            }
                        },
                    );
                } else {
                    cx.spawn(|_, mut cx| async move {
                        if let Err(error) = cx.update(|cx| item.save(cx)).unwrap().await {
                            error!("failed to save item: {:?}, ", error);
                        }
                    })
                    .detach();
                }
            } else if item.can_save_as(cx) {
                let worktree = self.worktrees(cx).first();
                let start_abs_path = worktree
                    .and_then(|w| w.read(cx).as_local())
                    .map_or(Path::new(""), |w| w.abs_path())
                    .to_path_buf();
                cx.prompt_for_new_path(&start_abs_path, move |abs_path, cx| {
                    if let Some(abs_path) = abs_path {
                        cx.spawn(|mut cx| async move {
                            let result = match handle
                                .update(&mut cx, |this, cx| {
                                    this.worktree_for_abs_path(&abs_path, cx)
                                })
                                .await
                            {
                                Ok((worktree, path)) => {
                                    handle
                                        .update(&mut cx, |_, cx| {
                                            item.save_as(worktree, &path, cx.as_mut())
                                        })
                                        .await
                                }
                                Err(error) => Err(error),
                            };

                            if let Err(error) = result {
                                error!("failed to save item: {:?}, ", error);
                            }
                        })
                        .detach()
                    }
                });
            }
        }
    }

    pub fn toggle_sidebar_item(&mut self, action: &ToggleSidebarItem, cx: &mut ViewContext<Self>) {
        let sidebar = match action.0.side {
            Side::Left => &mut self.left_sidebar,
            Side::Right => &mut self.right_sidebar,
        };
        sidebar.toggle_item(action.0.item_index);
        if let Some(active_item) = sidebar.active_item() {
            cx.focus(active_item);
        } else {
            cx.focus_self();
        }
        cx.notify();
    }

    pub fn toggle_sidebar_item_focus(
        &mut self,
        action: &ToggleSidebarItemFocus,
        cx: &mut ViewContext<Self>,
    ) {
        let sidebar = match action.0.side {
            Side::Left => &mut self.left_sidebar,
            Side::Right => &mut self.right_sidebar,
        };
        sidebar.activate_item(action.0.item_index);
        if let Some(active_item) = sidebar.active_item() {
            if active_item.is_focused(cx) {
                cx.focus_self();
            } else {
                cx.focus(active_item);
            }
        }
        cx.notify();
    }

    pub fn debug_elements(&mut self, _: &DebugElements, cx: &mut ViewContext<Self>) {
        match to_string_pretty(&cx.debug_elements()) {
            Ok(json) => {
                let kib = json.len() as f32 / 1024.;
                cx.as_mut().write_to_clipboard(ClipboardItem::new(json));
                log::info!(
                    "copied {:.1} KiB of element debug JSON to the clipboard",
                    kib
                );
            }
            Err(error) => {
                log::error!("error debugging elements: {}", error);
            }
        };
    }

    fn add_pane(&mut self, cx: &mut ViewContext<Self>) -> ViewHandle<Pane> {
        let pane = cx.add_view(|_| Pane::new(self.settings.clone()));
        let pane_id = pane.id();
        cx.observe(&pane, move |me, _, cx| {
            let active_entry = me.active_project_path(cx);
            me.project
                .update(cx, |project, cx| project.set_active_path(active_entry, cx));
        })
        .detach();
        cx.subscribe(&pane, move |me, _, event, cx| {
            me.handle_pane_event(pane_id, event, cx)
        })
        .detach();
        self.panes.push(pane.clone());
        self.activate_pane(pane.clone(), cx);
        pane
    }

    pub fn add_item<T>(
        &mut self,
        item_handle: T,
        cx: &mut ViewContext<Self>,
    ) -> Box<dyn ItemViewHandle>
    where
        T: ItemHandle,
    {
        let view = item_handle.add_view(cx.window_id(), self.settings.clone(), cx);
        self.items.push(item_handle.downgrade());
        self.active_pane()
            .add_item_view(view.boxed_clone(), cx.as_mut());
        view
    }

    fn activate_pane(&mut self, pane: ViewHandle<Pane>, cx: &mut ViewContext<Self>) {
        self.active_pane = pane;
        self.status_bar.update(cx, |status_bar, cx| {
            status_bar.set_active_pane(&self.active_pane, cx);
        });
        cx.focus(&self.active_pane);
        cx.notify();
    }

    fn handle_pane_event(
        &mut self,
        pane_id: usize,
        event: &pane::Event,
        cx: &mut ViewContext<Self>,
    ) {
        if let Some(pane) = self.pane(pane_id) {
            match event {
                pane::Event::Split(direction) => {
                    self.split_pane(pane, *direction, cx);
                }
                pane::Event::Remove => {
                    self.remove_pane(pane, cx);
                }
                pane::Event::Activate => {
                    self.activate_pane(pane, cx);
                }
            }
        } else {
            error!("pane {} not found", pane_id);
        }
    }

    pub fn split_pane(
        &mut self,
        pane: ViewHandle<Pane>,
        direction: SplitDirection,
        cx: &mut ViewContext<Self>,
    ) -> ViewHandle<Pane> {
        let new_pane = self.add_pane(cx);
        self.activate_pane(new_pane.clone(), cx);
        if let Some(item) = pane.read(cx).active_item() {
            if let Some(clone) = item.clone_on_split(cx.as_mut()) {
                new_pane.add_item_view(clone, cx.as_mut());
            }
        }
        self.center
            .split(pane.id(), new_pane.id(), direction)
            .unwrap();
        cx.notify();
        new_pane
    }

    fn remove_pane(&mut self, pane: ViewHandle<Pane>, cx: &mut ViewContext<Self>) {
        if self.center.remove(pane.id()).unwrap() {
            self.panes.retain(|p| p != &pane);
            self.activate_pane(self.panes.last().unwrap().clone(), cx);
        }
    }

    pub fn panes(&self) -> &[ViewHandle<Pane>] {
        &self.panes
    }

    fn pane(&self, pane_id: usize) -> Option<ViewHandle<Pane>> {
        self.panes.iter().find(|pane| pane.id() == pane_id).cloned()
    }

    pub fn active_pane(&self) -> &ViewHandle<Pane> {
        &self.active_pane
    }

    fn render_connection_status(&self) -> Option<ElementBox> {
        let theme = &self.settings.borrow().theme;
        match &*self.client.status().borrow() {
            client::Status::ConnectionError
            | client::Status::ConnectionLost
            | client::Status::Reauthenticating
            | client::Status::Reconnecting { .. }
            | client::Status::ReconnectionError { .. } => Some(
                Container::new(
                    Align::new(
                        ConstrainedBox::new(
                            Svg::new("icons/offline-14.svg")
                                .with_color(theme.workspace.titlebar.icon_color)
                                .boxed(),
                        )
                        .with_width(theme.workspace.titlebar.offline_icon.width)
                        .boxed(),
                    )
                    .boxed(),
                )
                .with_style(theme.workspace.titlebar.offline_icon.container)
                .boxed(),
            ),
            client::Status::UpgradeRequired => Some(
                Label::new(
                    "Please update Zed to collaborate".to_string(),
                    theme.workspace.titlebar.outdated_warning.text.clone(),
                )
                .contained()
                .with_style(theme.workspace.titlebar.outdated_warning.container)
                .aligned()
                .boxed(),
            ),
            _ => None,
        }
    }

    fn render_titlebar(&self, theme: &Theme, cx: &mut RenderContext<Self>) -> ElementBox {
        ConstrainedBox::new(
            Container::new(
                Stack::new()
                    .with_child(
                        Align::new(
                            Label::new("zed".into(), theme.workspace.titlebar.title.clone())
                                .boxed(),
                        )
                        .boxed(),
                    )
                    .with_child(
                        Align::new(
                            Flex::row()
                                .with_children(self.render_collaborators(theme, cx))
                                .with_child(
                                    self.render_avatar(
                                        self.user_store.read(cx).current_user().as_ref(),
                                        self.project
                                            .read(cx)
                                            .active_worktree()
                                            .map(|worktree| worktree.read(cx).replica_id()),
                                        theme,
                                        cx,
                                    ),
                                )
                                .with_children(self.render_connection_status())
                                .boxed(),
                        )
                        .right()
                        .boxed(),
                    )
                    .boxed(),
            )
            .with_style(theme.workspace.titlebar.container)
            .boxed(),
        )
        .with_height(theme.workspace.titlebar.height)
        .named("titlebar")
    }

    fn render_collaborators(&self, theme: &Theme, cx: &mut RenderContext<Self>) -> Vec<ElementBox> {
        let mut collaborators = self
            .project
            .read(cx)
            .collaborators()
            .values()
            .cloned()
            .collect::<Vec<_>>();
        collaborators.sort_unstable_by_key(|collaborator| collaborator.replica_id);
        collaborators
            .into_iter()
            .map(|collaborator| {
                self.render_avatar(
                    Some(&collaborator.user),
                    Some(collaborator.replica_id),
                    theme,
                    cx,
                )
            })
            .collect()
    }

    fn render_avatar(
        &self,
        user: Option<&Arc<User>>,
        replica_id: Option<u16>,
        theme: &Theme,
        cx: &mut RenderContext<Self>,
    ) -> ElementBox {
        if let Some(avatar) = user.and_then(|user| user.avatar.clone()) {
            ConstrainedBox::new(
                Stack::new()
                    .with_child(
                        ConstrainedBox::new(
                            Image::new(avatar)
                                .with_style(theme.workspace.titlebar.avatar)
                                .boxed(),
                        )
                        .with_width(theme.workspace.titlebar.avatar_width)
                        .aligned()
                        .boxed(),
                    )
                    .with_child(
                        AvatarRibbon::new(replica_id.map_or(Default::default(), |id| {
                            theme.editor.replica_selection_style(id).cursor
                        }))
                        .constrained()
                        .with_width(theme.workspace.titlebar.avatar_ribbon.width)
                        .with_height(theme.workspace.titlebar.avatar_ribbon.height)
                        .aligned()
                        .bottom()
                        .boxed(),
                    )
                    .boxed(),
            )
            .with_width(theme.workspace.right_sidebar.width)
            .boxed()
        } else {
            MouseEventHandler::new::<Authenticate, _, _, _>(0, cx, |state, _| {
                let style = if state.hovered {
                    &theme.workspace.titlebar.hovered_sign_in_prompt
                } else {
                    &theme.workspace.titlebar.sign_in_prompt
                };
                Label::new("Sign in".to_string(), style.text.clone())
                    .contained()
                    .with_style(style.container)
                    .boxed()
            })
            .on_click(|cx| cx.dispatch_action(Authenticate))
            .with_cursor_style(CursorStyle::PointingHand)
            .aligned()
            .boxed()
        }
    }
}

impl Entity for Workspace {
    type Event = ();
}

impl View for Workspace {
    fn ui_name() -> &'static str {
        "Workspace"
    }

    fn render(&mut self, cx: &mut RenderContext<Self>) -> ElementBox {
        let settings = self.settings.borrow();
        let theme = &settings.theme;
        Container::new(
            Flex::column()
                .with_child(self.render_titlebar(&theme, cx))
                .with_child(
                    Expanded::new(
                        1.0,
                        Stack::new()
                            .with_child({
                                let mut content = Flex::row();
                                content.add_child(self.left_sidebar.render(&settings, cx));
                                if let Some(element) =
                                    self.left_sidebar.render_active_item(&settings, cx)
                                {
                                    content.add_child(Flexible::new(0.8, element).boxed());
                                }
                                content.add_child(
                                    Flex::column()
                                        .with_child(
                                            Expanded::new(1.0, self.center.render(&settings.theme))
                                                .boxed(),
                                        )
                                        .with_child(ChildView::new(self.status_bar.id()).boxed())
                                        .expanded(1.)
                                        .boxed(),
                                );
                                if let Some(element) =
                                    self.right_sidebar.render_active_item(&settings, cx)
                                {
                                    content.add_child(Flexible::new(0.8, element).boxed());
                                }
                                content.add_child(self.right_sidebar.render(&settings, cx));
                                content.boxed()
                            })
                            .with_children(
                                self.modal.as_ref().map(|m| ChildView::new(m.id()).boxed()),
                            )
                            .boxed(),
                    )
                    .boxed(),
                )
                .boxed(),
        )
        .with_background_color(settings.theme.workspace.background)
        .named("workspace")
    }

    fn on_focus(&mut self, cx: &mut ViewContext<Self>) {
        cx.focus(&self.active_pane);
    }
}

pub trait WorkspaceHandle {
    fn file_project_paths(&self, cx: &AppContext) -> Vec<ProjectPath>;
}

impl WorkspaceHandle for ViewHandle<Workspace> {
    fn file_project_paths(&self, cx: &AppContext) -> Vec<ProjectPath> {
        self.read(cx)
            .worktrees(cx)
            .iter()
            .flat_map(|worktree| {
                let worktree_id = worktree.id();
                worktree.read(cx).files(true, 0).map(move |f| ProjectPath {
                    worktree_id,
                    path: f.path.clone(),
                })
            })
            .collect::<Vec<_>>()
    }
}

pub struct AvatarRibbon {
    color: Color,
}

impl AvatarRibbon {
    pub fn new(color: Color) -> AvatarRibbon {
        AvatarRibbon { color }
    }
}

impl Element for AvatarRibbon {
    type LayoutState = ();

    type PaintState = ();

    fn layout(
        &mut self,
        constraint: gpui::SizeConstraint,
        _: &mut gpui::LayoutContext,
    ) -> (gpui::geometry::vector::Vector2F, Self::LayoutState) {
        (constraint.max, ())
    }

    fn paint(
        &mut self,
        bounds: gpui::geometry::rect::RectF,
        _: gpui::geometry::rect::RectF,
        _: &mut Self::LayoutState,
        cx: &mut gpui::PaintContext,
    ) -> Self::PaintState {
        let mut path = PathBuilder::new();
        path.reset(bounds.lower_left());
        path.curve_to(
            bounds.origin() + vec2f(bounds.height(), 0.),
            bounds.origin(),
        );
        path.line_to(bounds.upper_right() - vec2f(bounds.height(), 0.));
        path.curve_to(bounds.lower_right(), bounds.upper_right());
        path.line_to(bounds.lower_left());
        cx.scene.push_path(path.build(self.color, None));
    }

    fn dispatch_event(
        &mut self,
        _: &gpui::Event,
        _: gpui::geometry::rect::RectF,
        _: &mut Self::LayoutState,
        _: &mut Self::PaintState,
        _: &mut gpui::EventContext,
    ) -> bool {
        false
    }

    fn debug(
        &self,
        bounds: gpui::geometry::rect::RectF,
        _: &Self::LayoutState,
        _: &Self::PaintState,
        _: &gpui::DebugContext,
    ) -> gpui::json::Value {
        json::json!({
            "type": "AvatarRibbon",
            "bounds": bounds.to_json(),
            "color": self.color.to_json(),
        })
    }
}

impl std::fmt::Debug for OpenParams {
    fn fmt(&self, f: &mut std::fmt::Formatter<'_>) -> std::fmt::Result {
        f.debug_struct("OpenParams")
            .field("paths", &self.paths)
            .finish()
    }
}

impl<'a> From<&'a AppState> for WorkspaceParams {
    fn from(state: &'a AppState) -> Self {
        Self {
            client: state.client.clone(),
            fs: state.fs.clone(),
            languages: state.languages.clone(),
            settings: state.settings.clone(),
            user_store: state.user_store.clone(),
            channel_list: state.channel_list.clone(),
            entry_openers: state.entry_openers.clone(),
        }
    }
}

fn open(action: &Open, cx: &mut MutableAppContext) {
    let app_state = action.0.clone();
    cx.prompt_for_paths(
        PathPromptOptions {
            files: true,
            directories: true,
            multiple: true,
        },
        move |paths, cx| {
            if let Some(paths) = paths {
                cx.dispatch_global_action(OpenPaths(OpenParams { paths, app_state }));
            }
        },
    );
}

pub fn open_paths(
    abs_paths: &[PathBuf],
    app_state: &Arc<AppState>,
    cx: &mut MutableAppContext,
) -> Task<ViewHandle<Workspace>> {
    log::info!("open paths {:?}", abs_paths);

    // Open paths in existing workspace if possible
    let mut existing = None;
    for window_id in cx.window_ids().collect::<Vec<_>>() {
        if let Some(workspace) = cx.root_view::<Workspace>(window_id) {
            if workspace.update(cx, |view, cx| {
                if view.contains_paths(abs_paths, cx.as_ref()) {
                    existing = Some(workspace.clone());
                    true
                } else {
                    false
                }
            }) {
                break;
            }
        }
    }

    let workspace = existing.unwrap_or_else(|| {
        cx.add_window((app_state.build_window_options)(), |cx| {
            (app_state.build_workspace)(&WorkspaceParams::from(app_state.as_ref()), cx)
        })
        .1
    });

    let task = workspace.update(cx, |workspace, cx| workspace.open_paths(abs_paths, cx));
    cx.spawn(|_| async move {
        task.await;
        workspace
    })
}

fn open_new(app_state: &Arc<AppState>, cx: &mut MutableAppContext) {
    let (window_id, workspace) = cx.add_window((app_state.build_window_options)(), |cx| {
        (app_state.build_workspace)(&app_state.as_ref().into(), cx)
    });
    cx.dispatch_action(window_id, vec![workspace.id()], &OpenNew(app_state.clone()));
}<|MERGE_RESOLUTION|>--- conflicted
+++ resolved
@@ -4,7 +4,7 @@
 pub mod sidebar;
 mod status_bar;
 
-use anyhow::Result;
+use anyhow::{anyhow, Result};
 use client::{Authenticate, ChannelList, Client, User, UserStore};
 use gpui::{
     action,
@@ -668,27 +668,11 @@
         Some(cx.spawn(|this, mut cx| async move {
             let load_result = task.await;
             this.update(&mut cx, |this, cx| {
-<<<<<<< HEAD
-                if let Some(pane) = pane.upgrade(&cx) {
-                    match load_result {
-                        Ok(item) => {
-                            // By the time loading finishes, the entry could have been already added
-                            // to the pane. If it was, we activate it, otherwise we'll store the
-                            // item and add a new view for it.
-                            if !this.activate_or_open_existing_entry(project_path, &pane, cx) {
-                                this.add_item(item, cx);
-                            }
-                        }
-                        Err(error) => {
-                            log::error!("error opening item: {}", error);
-                        }
-                    }
-=======
-                this.loading_items.remove(&project_path);
                 let pane = pane
                     .upgrade(&cx)
                     .ok_or_else(|| anyhow!("could not upgrade pane reference"))?;
                 let item = load_result?;
+
                 // By the time loading finishes, the entry could have been already added
                 // to the pane. If it was, we activate it, otherwise we'll store the
                 // item and add a new view for it.
@@ -697,8 +681,7 @@
                 {
                     Ok(existing)
                 } else {
-                    Ok(this.add_item(item.boxed_clone(), cx))
->>>>>>> 29bc2db6
+                    Ok(this.add_item(item, cx))
                 }
             })
         }))
