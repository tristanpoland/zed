use crate::{
    point, AnyElement, BorrowWindow, Bounds, Component, Element, ElementFocus, ElementId,
    ElementInteractivity, FocusDisabled, FocusEnabled, FocusHandle, FocusListeners, Focusable,
    GlobalElementId, GroupBounds, InteractiveElementState, LayoutId, Overflow, ParentElement,
    Pixels, Point, SharedString, StatefulInteractive, StatefulInteractivity, StatelessInteractive,
    StatelessInteractivity, Style, StyleRefinement, Styled, ViewContext, Visibility,
};
use refineable::Refineable;
use smallvec::SmallVec;

pub struct Div<
    V: 'static,
    I: ElementInteractivity<V> = StatelessInteractivity<V>,
    F: ElementFocus<V> = FocusDisabled,
> {
    interactivity: I,
    focus: F,
    children: SmallVec<[AnyElement<V>; 2]>,
    group: Option<SharedString>,
    base_style: StyleRefinement,
}

pub fn div<V: 'static>() -> Div<V, StatelessInteractivity<V>, FocusDisabled> {
    Div {
        interactivity: StatelessInteractivity::default(),
        focus: FocusDisabled,
        children: SmallVec::new(),
        group: None,
        base_style: StyleRefinement::default(),
    }
}

impl<V, F> Div<V, StatelessInteractivity<V>, F>
where
    V: 'static,
    F: ElementFocus<V>,
{
    pub fn id(self, id: impl Into<ElementId>) -> Div<V, StatefulInteractivity<V>, F> {
        Div {
            interactivity: id.into().into(),
            focus: self.focus,
            children: self.children,
            group: self.group,
            base_style: self.base_style,
        }
    }
}

impl<V, I, F> Div<V, I, F>
where
    I: ElementInteractivity<V>,
    F: ElementFocus<V>,
{
    pub fn group(mut self, group: impl Into<SharedString>) -> Self {
        self.group = Some(group.into());
        self
    }

    pub fn z_index(mut self, z_index: u32) -> Self {
        self.base_style.z_index = Some(z_index);
        self
    }

    pub fn overflow_hidden(mut self) -> Self {
        self.base_style.overflow.x = Some(Overflow::Hidden);
        self.base_style.overflow.y = Some(Overflow::Hidden);
        self
    }

    pub fn overflow_hidden_x(mut self) -> Self {
        self.base_style.overflow.x = Some(Overflow::Hidden);
        self
    }

    pub fn overflow_hidden_y(mut self) -> Self {
        self.base_style.overflow.y = Some(Overflow::Hidden);
        self
    }

    fn with_element_id<R>(
        &mut self,
        cx: &mut ViewContext<V>,
        f: impl FnOnce(&mut Self, Option<GlobalElementId>, &mut ViewContext<V>) -> R,
    ) -> R {
        if let Some(id) = self.id() {
            cx.with_element_id(id, |global_id, cx| f(self, Some(global_id), cx))
        } else {
            f(self, None, cx)
        }
    }

    pub fn compute_style(
        &self,
        bounds: Bounds<Pixels>,
        element_state: &DivState,
        cx: &mut ViewContext<V>,
    ) -> Style {
        let mut computed_style = Style::default();
        computed_style.refine(&self.base_style);
        self.focus.refine_style(&mut computed_style, cx);
        self.interactivity.refine_style(
            &mut computed_style,
            bounds,
            &element_state.interactive,
            cx,
        );
        computed_style
    }
}

impl<V: 'static> Div<V, StatefulInteractivity<V>, FocusDisabled> {
    pub fn focusable(self) -> Div<V, StatefulInteractivity<V>, FocusEnabled<V>> {
        Div {
            interactivity: self.interactivity,
            focus: FocusEnabled::new(),
            children: self.children,
            group: self.group,
            base_style: self.base_style,
        }
    }

    pub fn track_focus(
        self,
        handle: &FocusHandle,
    ) -> Div<V, StatefulInteractivity<V>, FocusEnabled<V>> {
        Div {
            interactivity: self.interactivity,
            focus: FocusEnabled::tracked(handle),
            children: self.children,
            group: self.group,
            base_style: self.base_style,
        }
    }

    pub fn overflow_scroll(mut self) -> Self {
        self.base_style.overflow.x = Some(Overflow::Scroll);
        self.base_style.overflow.y = Some(Overflow::Scroll);
        self
    }

    pub fn overflow_x_scroll(mut self) -> Self {
        self.base_style.overflow.x = Some(Overflow::Scroll);
        self
    }

    pub fn overflow_y_scroll(mut self) -> Self {
        self.base_style.overflow.y = Some(Overflow::Scroll);
        self
    }
}

impl<V: 'static> Div<V, StatelessInteractivity<V>, FocusDisabled> {
    pub fn track_focus(
        self,
        handle: &FocusHandle,
    ) -> Div<V, StatefulInteractivity<V>, FocusEnabled<V>> {
        Div {
            interactivity: self.interactivity.into_stateful(handle),
            focus: handle.clone().into(),
            children: self.children,
            group: self.group,
            base_style: self.base_style,
        }
    }
}

impl<V, I> Focusable<V> for Div<V, I, FocusEnabled<V>>
where
    V: 'static,
    I: ElementInteractivity<V>,
{
    fn focus_listeners(&mut self) -> &mut FocusListeners<V> {
        &mut self.focus.focus_listeners
    }

    fn set_focus_style(&mut self, style: StyleRefinement) {
        self.focus.focus_style = style;
    }

    fn set_focus_in_style(&mut self, style: StyleRefinement) {
        self.focus.focus_in_style = style;
    }

    fn set_in_focus_style(&mut self, style: StyleRefinement) {
        self.focus.in_focus_style = style;
    }
}

#[derive(Default)]
pub struct DivState {
    interactive: InteractiveElementState,
    focus_handle: Option<FocusHandle>,
    child_layout_ids: SmallVec<[LayoutId; 4]>,
}

impl<V, I, F> Element<V> for Div<V, I, F>
where
    I: ElementInteractivity<V>,
    F: ElementFocus<V>,
{
    type ElementState = DivState;

    fn id(&self) -> Option<ElementId> {
        self.interactivity
            .as_stateful()
            .map(|identified| identified.id.clone())
    }

    fn initialize(
        &mut self,
        view_state: &mut V,
        element_state: Option<Self::ElementState>,
        cx: &mut ViewContext<V>,
    ) -> Self::ElementState {
        let mut element_state = element_state.unwrap_or_default();
<<<<<<< HEAD
        self.focus
            .initialize(element_state.focus_handle.take(), cx, |focus_handle, cx| {
                element_state.focus_handle = focus_handle;
                self.interactivity.initialize(cx, |cx| {
=======
        self.interaction.initialize(cx, |cx| {
            self.focus
                .initialize(element_state.focus_handle.take(), cx, |focus_handle, cx| {
                    element_state.focus_handle = focus_handle;
>>>>>>> 64b899c6
                    for child in &mut self.children {
                        child.initialize(view_state, cx);
                    }
                })
        });
        element_state
    }

    fn layout(
        &mut self,
        view_state: &mut V,
        element_state: &mut Self::ElementState,
        cx: &mut ViewContext<V>,
    ) -> LayoutId {
        let style = self.compute_style(Bounds::default(), element_state, cx);
        style.apply_text_style(cx, |cx| {
            self.with_element_id(cx, |this, _global_id, cx| {
                let layout_ids = this
                    .children
                    .iter_mut()
                    .map(|child| child.layout(view_state, cx))
                    .collect::<SmallVec<_>>();
                element_state.child_layout_ids = layout_ids.clone();
                cx.request_layout(&style, layout_ids)
            })
        })
    }

    fn paint(
        &mut self,
        bounds: Bounds<Pixels>,
        view_state: &mut V,
        element_state: &mut Self::ElementState,
        cx: &mut ViewContext<V>,
    ) {
        self.with_element_id(cx, |this, _global_id, cx| {
            let style = this.compute_style(bounds, element_state, cx);
            if style.visibility == Visibility::Hidden {
                return;
            }

            if let Some(mouse_cursor) = style.mouse_cursor {
                let hovered = bounds.contains_point(&cx.mouse_position());
                if hovered {
                    cx.set_cursor_style(mouse_cursor);
                }
            }

            if let Some(group) = this.group.clone() {
                GroupBounds::push(group, bounds, cx);
            }

            let z_index = style.z_index.unwrap_or(0);

            let mut child_min = point(Pixels::MAX, Pixels::MAX);
            let mut child_max = Point::default();

            let content_size = if element_state.child_layout_ids.is_empty() {
                bounds.size
            } else {
                for child_layout_id in &element_state.child_layout_ids {
                    let child_bounds = cx.layout_bounds(*child_layout_id);
                    child_min = child_min.min(&child_bounds.origin);
                    child_max = child_max.max(&child_bounds.lower_right());
                }
                (child_max - child_min).into()
            };

            cx.with_z_index(z_index, |cx| {
                cx.with_z_index(0, |cx| {
                    style.paint(bounds, cx);
                    this.focus.paint(bounds, cx);
                    this.interactivity.paint(
                        bounds,
                        content_size,
                        style.overflow,
                        &mut element_state.interactive,
                        cx,
                    );
                });
                cx.with_z_index(1, |cx| {
                    style.apply_text_style(cx, |cx| {
                        style.apply_overflow(bounds, cx, |cx| {
                            let scroll_offset = element_state.interactive.scroll_offset();
                            cx.with_element_offset(scroll_offset, |cx| {
                                for child in &mut this.children {
                                    child.paint(view_state, cx);
                                }
                            });
                        })
                    })
                });
            });

            if let Some(group) = this.group.as_ref() {
                GroupBounds::pop(group, cx);
            }
        })
    }
}

impl<V, I, F> Component<V> for Div<V, I, F>
where
    I: ElementInteractivity<V>,
    F: ElementFocus<V>,
{
    fn render(self) -> AnyElement<V> {
        AnyElement::new(self)
    }
}

impl<V, I, F> ParentElement<V> for Div<V, I, F>
where
    I: ElementInteractivity<V>,
    F: ElementFocus<V>,
{
    fn children_mut(&mut self) -> &mut SmallVec<[AnyElement<V>; 2]> {
        &mut self.children
    }
}

impl<V, I, F> Styled for Div<V, I, F>
where
    I: ElementInteractivity<V>,
    F: ElementFocus<V>,
{
    fn style(&mut self) -> &mut StyleRefinement {
        &mut self.base_style
    }
}

impl<V, I, F> StatelessInteractive<V> for Div<V, I, F>
where
    I: ElementInteractivity<V>,
    F: ElementFocus<V>,
{
    fn stateless_interactivity(&mut self) -> &mut StatelessInteractivity<V> {
        self.interactivity.as_stateless_mut()
    }
}

impl<V, F> StatefulInteractive<V> for Div<V, StatefulInteractivity<V>, F>
where
    F: ElementFocus<V>,
{
    fn stateful_interactivity(&mut self) -> &mut StatefulInteractivity<V> {
        &mut self.interactivity
    }
}<|MERGE_RESOLUTION|>--- conflicted
+++ resolved
@@ -213,17 +213,10 @@
         cx: &mut ViewContext<V>,
     ) -> Self::ElementState {
         let mut element_state = element_state.unwrap_or_default();
-<<<<<<< HEAD
-        self.focus
-            .initialize(element_state.focus_handle.take(), cx, |focus_handle, cx| {
-                element_state.focus_handle = focus_handle;
-                self.interactivity.initialize(cx, |cx| {
-=======
-        self.interaction.initialize(cx, |cx| {
+        self.interactivity.initialize(cx, |cx| {
             self.focus
                 .initialize(element_state.focus_handle.take(), cx, |focus_handle, cx| {
                     element_state.focus_handle = focus_handle;
->>>>>>> 64b899c6
                     for child in &mut self.children {
                         child.initialize(view_state, cx);
                     }
