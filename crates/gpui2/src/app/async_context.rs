use crate::{
<<<<<<< HEAD
    AnyWindowHandle, AppContext, Component, Context, Executor, Handle, MainThread, ModelContext,
    Result, Task, View, ViewContext, VisualContext, WindowContext, WindowHandle,
=======
    AnyWindowHandle, AppContext, Context, Executor, MainThread, Model, ModelContext, Result, Task,
    WindowContext,
>>>>>>> 58446c27
};
use anyhow::Context as _;
use derive_more::{Deref, DerefMut};
use parking_lot::Mutex;
use std::{future::Future, sync::Weak};

#[derive(Clone)]
pub struct AsyncAppContext {
    pub(crate) app: Weak<Mutex<AppContext>>,
    pub(crate) executor: Executor,
}

impl Context for AsyncAppContext {
    type ModelContext<'a, T> = ModelContext<'a, T>;
    type Result<T> = Result<T>;

    fn build_model<T: 'static>(
        &mut self,
        build_model: impl FnOnce(&mut Self::ModelContext<'_, T>) -> T,
    ) -> Self::Result<Model<T>>
    where
        T: 'static + Send,
    {
        let app = self.app.upgrade().context("app was released")?;
        let mut lock = app.lock(); // Need this to compile
        Ok(lock.build_model(build_model))
    }

    fn update_entity<T: 'static, R>(
        &mut self,
        handle: &Model<T>,
        update: impl FnOnce(&mut T, &mut Self::ModelContext<'_, T>) -> R,
    ) -> Self::Result<R> {
        let app = self.app.upgrade().context("app was released")?;
        let mut lock = app.lock(); // Need this to compile
        Ok(lock.update_entity(handle, update))
    }
}

impl AsyncAppContext {
    pub fn refresh(&mut self) -> Result<()> {
        let app = self.app.upgrade().context("app was released")?;
        let mut lock = app.lock(); // Need this to compile
        lock.refresh();
        Ok(())
    }

    pub fn executor(&self) -> &Executor {
        &self.executor
    }

    pub fn update<R>(&self, f: impl FnOnce(&mut AppContext) -> R) -> Result<R> {
        let app = self.app.upgrade().context("app was released")?;
        let mut lock = app.lock();
        Ok(f(&mut *lock))
    }

    pub fn read_window<R>(
        &self,
        handle: AnyWindowHandle,
        update: impl FnOnce(&WindowContext) -> R,
    ) -> Result<R> {
        let app = self.app.upgrade().context("app was released")?;
        let mut app_context = app.lock();
        app_context.read_window(handle, update)
    }

    pub fn update_window<R>(
        &self,
        handle: AnyWindowHandle,
        update: impl FnOnce(&mut WindowContext) -> R,
    ) -> Result<R> {
        let app = self.app.upgrade().context("app was released")?;
        let mut app_context = app.lock();
        app_context.update_window(handle, update)
    }

    pub fn update_window_root<V, R>(
        &mut self,
        handle: &WindowHandle<V>,
        update: impl FnOnce(&mut V, &mut ViewContext<'_, '_, V>) -> R,
    ) -> Result<R>
    where
        V: 'static,
    {
        let app = self.app.upgrade().context("app was released")?;
        let mut app_context = app.lock();
        app_context.update_window_root(handle, update)
    }

    pub fn spawn<Fut, R>(&self, f: impl FnOnce(AsyncAppContext) -> Fut + Send + 'static) -> Task<R>
    where
        Fut: Future<Output = R> + Send + 'static,
        R: Send + 'static,
    {
        let this = self.clone();
        self.executor.spawn(async move { f(this).await })
    }

    pub fn spawn_on_main<Fut, R>(
        &self,
        f: impl FnOnce(AsyncAppContext) -> Fut + Send + 'static,
    ) -> Task<R>
    where
        Fut: Future<Output = R> + 'static,
        R: Send + 'static,
    {
        let this = self.clone();
        self.executor.spawn_on_main(|| f(this))
    }

    pub fn run_on_main<R>(
        &self,
        f: impl FnOnce(&mut MainThread<AppContext>) -> R + Send + 'static,
    ) -> Result<Task<R>>
    where
        R: Send + 'static,
    {
        let app = self.app.upgrade().context("app was released")?;
        let mut app_context = app.lock();
        Ok(app_context.run_on_main(f))
    }

    pub fn has_global<G: 'static>(&self) -> Result<bool> {
        let app = self.app.upgrade().context("app was released")?;
        let lock = app.lock(); // Need this to compile
        Ok(lock.has_global::<G>())
    }

    pub fn read_global<G: 'static, R>(&self, read: impl FnOnce(&G, &AppContext) -> R) -> Result<R> {
        let app = self.app.upgrade().context("app was released")?;
        let lock = app.lock(); // Need this to compile
        Ok(read(lock.global(), &lock))
    }

    pub fn try_read_global<G: 'static, R>(
        &self,
        read: impl FnOnce(&G, &AppContext) -> R,
    ) -> Option<R> {
        let app = self.app.upgrade()?;
        let lock = app.lock(); // Need this to compile
        Some(read(lock.try_global()?, &lock))
    }

    pub fn update_global<G: 'static, R>(
        &mut self,
        update: impl FnOnce(&mut G, &mut AppContext) -> R,
    ) -> Result<R> {
        let app = self.app.upgrade().context("app was released")?;
        let mut lock = app.lock(); // Need this to compile
        Ok(lock.update_global(update))
    }
}

#[derive(Clone, Deref, DerefMut)]
pub struct AsyncWindowContext {
    #[deref]
    #[deref_mut]
    app: AsyncAppContext,
    window: AnyWindowHandle,
}

impl AsyncWindowContext {
    pub(crate) fn new(app: AsyncAppContext, window: AnyWindowHandle) -> Self {
        Self { app, window }
    }

    pub fn update<R>(&self, update: impl FnOnce(&mut WindowContext) -> R) -> Result<R> {
        self.app.update_window(self.window, update)
    }

    pub fn on_next_frame(&mut self, f: impl FnOnce(&mut WindowContext) + Send + 'static) {
        self.app
            .update_window(self.window, |cx| cx.on_next_frame(f))
            .ok();
    }

    pub fn read_global<G: 'static, R>(
        &self,
        read: impl FnOnce(&G, &WindowContext) -> R,
    ) -> Result<R> {
        self.app
            .read_window(self.window, |cx| read(cx.global(), cx))
    }

    pub fn update_global<G, R>(
        &mut self,
        update: impl FnOnce(&mut G, &mut WindowContext) -> R,
    ) -> Result<R>
    where
        G: 'static,
    {
        self.app
            .update_window(self.window, |cx| cx.update_global(update))
    }

    pub fn spawn<Fut, R>(
        &self,
        f: impl FnOnce(AsyncWindowContext) -> Fut + Send + 'static,
    ) -> Task<R>
    where
        Fut: Future<Output = R> + Send + 'static,
        R: Send + 'static,
    {
        let this = self.clone();
        self.executor.spawn(async move { f(this).await })
    }

    pub fn spawn_on_main<Fut, R>(
        &self,
        f: impl FnOnce(AsyncWindowContext) -> Fut + Send + 'static,
    ) -> Task<R>
    where
        Fut: Future<Output = R> + 'static,
        R: Send + 'static,
    {
        let this = self.clone();
        self.executor.spawn_on_main(|| f(this))
    }

    pub fn run_on_main<R>(
        &self,
        f: impl FnOnce(&mut MainThread<WindowContext>) -> R + Send + 'static,
    ) -> Task<Result<R>>
    where
        R: Send + 'static,
    {
        self.update(|cx| cx.run_on_main(f))
            .unwrap_or_else(|error| Task::ready(Err(error)))
    }
}

impl Context for AsyncWindowContext {
    type ModelContext<'a, T> = ModelContext<'a, T>;
    type Result<T> = Result<T>;

    fn build_model<T>(
        &mut self,
        build_model: impl FnOnce(&mut Self::ModelContext<'_, T>) -> T,
    ) -> Result<Model<T>>
    where
        T: 'static + Send,
    {
        self.app
            .update_window(self.window, |cx| cx.build_model(build_model))
    }

    fn update_entity<T: 'static, R>(
        &mut self,
        handle: &Model<T>,
        update: impl FnOnce(&mut T, &mut Self::ModelContext<'_, T>) -> R,
    ) -> Result<R> {
        self.app
            .update_window(self.window, |cx| cx.update_entity(handle, update))
    }
}

impl VisualContext for AsyncWindowContext {
    type ViewContext<'a, 'w, V> = ViewContext<'a, 'w, V>;

    fn build_view<E, V>(
        &mut self,
        build_entity: impl FnOnce(&mut Self::ViewContext<'_, '_, V>) -> V,
        render: impl Fn(&mut V, &mut ViewContext<'_, '_, V>) -> E + Send + 'static,
    ) -> Self::Result<View<V>>
    where
        E: Component<V>,
        V: 'static + Send,
    {
        self.app
            .update_window(self.window, |cx| cx.build_view(build_entity, render))
    }

    fn update_view<V: 'static, R>(
        &mut self,
        view: &View<V>,
        update: impl FnOnce(&mut V, &mut Self::ViewContext<'_, '_, V>) -> R,
    ) -> Self::Result<R> {
        self.app
            .update_window(self.window, |cx| cx.update_view(view, update))
    }
}

#[cfg(test)]
mod tests {
    use super::*;

    #[test]
    fn test_async_app_context_send_sync() {
        fn assert_send_sync<T: Send + Sync>() {}
        assert_send_sync::<AsyncAppContext>();
    }
}<|MERGE_RESOLUTION|>--- conflicted
+++ resolved
@@ -1,11 +1,6 @@
 use crate::{
-<<<<<<< HEAD
-    AnyWindowHandle, AppContext, Component, Context, Executor, Handle, MainThread, ModelContext,
-    Result, Task, View, ViewContext, VisualContext, WindowContext, WindowHandle,
-=======
     AnyWindowHandle, AppContext, Context, Executor, MainThread, Model, ModelContext, Result, Task,
-    WindowContext,
->>>>>>> 58446c27
+    View, ViewContext, VisualContext, WindowContext, WindowHandle,
 };
 use anyhow::Context as _;
 use derive_more::{Deref, DerefMut};
@@ -89,7 +84,7 @@
         update: impl FnOnce(&mut V, &mut ViewContext<'_, '_, V>) -> R,
     ) -> Result<R>
     where
-        V: 'static,
+        V: 'static + Send,
     {
         let app = self.app.upgrade().context("app was released")?;
         let mut app_context = app.lock();
@@ -266,17 +261,15 @@
 impl VisualContext for AsyncWindowContext {
     type ViewContext<'a, 'w, V> = ViewContext<'a, 'w, V>;
 
-    fn build_view<E, V>(
-        &mut self,
-        build_entity: impl FnOnce(&mut Self::ViewContext<'_, '_, V>) -> V,
-        render: impl Fn(&mut V, &mut ViewContext<'_, '_, V>) -> E + Send + 'static,
+    fn build_view<V>(
+        &mut self,
+        build_view_state: impl FnOnce(&mut Self::ViewContext<'_, '_, V>) -> V,
     ) -> Self::Result<View<V>>
     where
-        E: Component<V>,
         V: 'static + Send,
     {
         self.app
-            .update_window(self.window, |cx| cx.build_view(build_entity, render))
+            .update_window(self.window, |cx| cx.build_view(build_view_state))
     }
 
     fn update_view<V: 'static, R>(
