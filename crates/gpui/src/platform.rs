mod event;
#[cfg(target_os = "macos")]
pub mod mac;
pub mod test;
pub mod current {
    #[cfg(target_os = "macos")]
    pub use super::mac::*;
}

use crate::{
    executor,
    fonts::{
        Features as FontFeatures, FontId, GlyphId, Metrics as FontMetrics,
        Properties as FontProperties,
    },
    geometry::{
        rect::{RectF, RectI},
        vector::Vector2F,
    },
    keymap_matcher::KeymapMatcher,
    text_layout::{LineLayout, RunStyle},
    Action, AnyWindowHandle, ClipboardItem, Menu, Scene,
};
use anyhow::{anyhow, bail, Result};
use async_task::Runnable;
pub use event::*;
use pathfinder_geometry::vector::vec2f;
use postage::oneshot;
use schemars::JsonSchema;
use serde::Deserialize;
use sqlez::{
    bindable::{Bind, Column, StaticColumnCount},
    statement::Statement,
};
use std::{
    any::Any,
    fmt::{self, Debug, Display},
    ops::Range,
    path::{Path, PathBuf},
    rc::Rc,
    str::FromStr,
    sync::Arc,
};
use time::UtcOffset;
use uuid::Uuid;

pub trait Platform: Send + Sync {
    fn dispatcher(&self) -> Arc<dyn Dispatcher>;
    fn fonts(&self) -> Arc<dyn FontSystem>;

    fn activate(&self, ignoring_other_apps: bool);
    fn hide(&self);
    fn hide_other_apps(&self);
    fn unhide_other_apps(&self);
    fn quit(&self);

    fn screen_by_id(&self, id: Uuid) -> Option<Rc<dyn Screen>>;
    fn screens(&self) -> Vec<Rc<dyn Screen>>;

    fn open_window(
        &self,
        handle: AnyWindowHandle,
        options: WindowOptions,
        executor: Rc<executor::Foreground>,
    ) -> Box<dyn Window>;
    fn main_window(&self) -> Option<AnyWindowHandle>;

    fn add_status_item(&self, handle: AnyWindowHandle) -> Box<dyn Window>;

    fn write_to_clipboard(&self, item: ClipboardItem);
    fn read_from_clipboard(&self) -> Option<ClipboardItem>;
    fn open_url(&self, url: &str);

    fn write_credentials(&self, url: &str, username: &str, password: &[u8]) -> Result<()>;
    fn read_credentials(&self, url: &str) -> Result<Option<(String, Vec<u8>)>>;
    fn delete_credentials(&self, url: &str) -> Result<()>;

    fn set_cursor_style(&self, style: CursorStyle);
    fn should_auto_hide_scrollbars(&self) -> bool;

    fn local_timezone(&self) -> UtcOffset;

    fn path_for_auxiliary_executable(&self, name: &str) -> Result<PathBuf>;
    fn app_path(&self) -> Result<PathBuf>;
    fn app_version(&self) -> Result<AppVersion>;
    fn os_name(&self) -> &'static str;
    fn os_version(&self) -> Result<AppVersion>;
    fn restart(&self);
}

pub(crate) trait ForegroundPlatform {
    fn on_become_active(&self, callback: Box<dyn FnMut()>);
    fn on_resign_active(&self, callback: Box<dyn FnMut()>);
    fn on_quit(&self, callback: Box<dyn FnMut()>);

    /// Handle the application being re-activated with no windows open.
    fn on_reopen(&self, callback: Box<dyn FnMut()>);

    fn on_event(&self, callback: Box<dyn FnMut(Event) -> bool>);
    fn on_open_urls(&self, callback: Box<dyn FnMut(Vec<String>)>);
    fn run(&self, on_finish_launching: Box<dyn FnOnce()>);

    fn on_menu_command(&self, callback: Box<dyn FnMut(&dyn Action)>);
    fn on_validate_menu_command(&self, callback: Box<dyn FnMut(&dyn Action) -> bool>);
    fn on_will_open_menu(&self, callback: Box<dyn FnMut()>);
    fn set_menus(&self, menus: Vec<Menu>, matcher: &KeymapMatcher);
    fn prompt_for_paths(
        &self,
        options: PathPromptOptions,
    ) -> oneshot::Receiver<Option<Vec<PathBuf>>>;
    fn prompt_for_new_path(&self, directory: &Path) -> oneshot::Receiver<Option<PathBuf>>;
    fn reveal_path(&self, path: &Path);
}

pub trait Dispatcher: Send + Sync {
    fn is_main_thread(&self) -> bool;
    fn run_on_main_thread(&self, task: Runnable);
}

pub trait InputHandler {
    fn selected_text_range(&self) -> Option<Range<usize>>;
    fn marked_text_range(&self) -> Option<Range<usize>>;
    fn text_for_range(&self, range_utf16: Range<usize>) -> Option<String>;
    fn replace_text_in_range(&mut self, replacement_range: Option<Range<usize>>, text: &str);
    fn replace_and_mark_text_in_range(
        &mut self,
        range_utf16: Option<Range<usize>>,
        new_text: &str,
        new_selected_range: Option<Range<usize>>,
    );
    fn unmark_text(&mut self);
    fn rect_for_range(&self, range_utf16: Range<usize>) -> Option<RectF>;
}

pub trait Screen: Debug {
    fn as_any(&self) -> &dyn Any;
    fn bounds(&self) -> RectF;
    fn content_bounds(&self) -> RectF;
    fn display_uuid(&self) -> Option<Uuid>;
}

pub trait Window {
    fn bounds(&self) -> WindowBounds;
    fn content_size(&self) -> Vector2F;
    fn scale_factor(&self) -> f32;
    fn titlebar_height(&self) -> f32;
    fn appearance(&self) -> Appearance;
    fn screen(&self) -> Rc<dyn Screen>;

    fn as_any_mut(&mut self) -> &mut dyn Any;
    fn set_input_handler(&mut self, input_handler: Box<dyn InputHandler>);
    fn prompt(&self, level: PromptLevel, msg: &str, answers: &[&str]) -> oneshot::Receiver<usize>;
    fn activate(&self);
    fn set_title(&mut self, title: &str);
    fn set_edited(&mut self, edited: bool);
    fn show_character_palette(&self);
    fn minimize(&self);
    fn zoom(&self);
    fn present_scene(&mut self, scene: Scene);
    fn toggle_full_screen(&self);

    fn on_event(&mut self, callback: Box<dyn FnMut(Event) -> bool>);
    fn on_active_status_change(&mut self, callback: Box<dyn FnMut(bool)>);
    fn on_resize(&mut self, callback: Box<dyn FnMut()>);
    fn on_fullscreen(&mut self, callback: Box<dyn FnMut(bool)>);
    fn on_moved(&mut self, callback: Box<dyn FnMut()>);
    fn on_should_close(&mut self, callback: Box<dyn FnMut() -> bool>);
    fn on_close(&mut self, callback: Box<dyn FnOnce()>);
    fn on_appearance_changed(&mut self, callback: Box<dyn FnMut()>);
    fn is_topmost_for_position(&self, position: Vector2F) -> bool;
}

#[derive(Debug)]
pub struct WindowOptions<'a> {
    pub bounds: WindowBounds,
    pub titlebar: Option<TitlebarOptions<'a>>,
    pub center: bool,
    pub focus: bool,
    pub show: bool,
    pub kind: WindowKind,
    pub is_movable: bool,
    pub screen: Option<Rc<dyn Screen>>,
}

<<<<<<< HEAD
#[derive(Debug, Default)]
=======
impl<'a> WindowOptions<'a> {
    pub fn with_bounds(bounds: Vector2F) -> Self {
        Self {
            bounds: WindowBounds::Fixed(RectF::new(vec2f(0., 0.), bounds)),
            center: true,
            ..Default::default()
        }
    }
}

#[derive(Debug)]
>>>>>>> d3c7f03f
pub struct TitlebarOptions<'a> {
    pub title: Option<&'a str>,
    pub appears_transparent: bool,
    pub traffic_light_position: Option<Vector2F>,
}

#[derive(Copy, Clone, Debug)]
pub enum Appearance {
    Light,
    VibrantLight,
    Dark,
    VibrantDark,
}

impl Default for Appearance {
    fn default() -> Self {
        Self::Light
    }
}

#[derive(Copy, Clone, Debug, PartialEq, Eq)]
pub enum WindowKind {
    Normal,
    PopUp,
}

#[derive(Copy, Clone, Debug, PartialEq)]
pub enum WindowBounds {
    Fullscreen,
    Maximized,
    Fixed(RectF),
}

impl StaticColumnCount for WindowBounds {
    fn column_count() -> usize {
        5
    }
}

impl Bind for WindowBounds {
    fn bind(&self, statement: &Statement, start_index: i32) -> Result<i32> {
        let (region, next_index) = match self {
            WindowBounds::Fullscreen => {
                let next_index = statement.bind(&"Fullscreen", start_index)?;
                (None, next_index)
            }
            WindowBounds::Maximized => {
                let next_index = statement.bind(&"Maximized", start_index)?;
                (None, next_index)
            }
            WindowBounds::Fixed(region) => {
                let next_index = statement.bind(&"Fixed", start_index)?;
                (Some(*region), next_index)
            }
        };

        statement.bind(
            &region.map(|region| {
                (
                    region.min_x(),
                    region.min_y(),
                    region.width(),
                    region.height(),
                )
            }),
            next_index,
        )
    }
}

impl Column for WindowBounds {
    fn column(statement: &mut Statement, start_index: i32) -> Result<(Self, i32)> {
        let (window_state, next_index) = String::column(statement, start_index)?;
        let bounds = match window_state.as_str() {
            "Fullscreen" => WindowBounds::Fullscreen,
            "Maximized" => WindowBounds::Maximized,
            "Fixed" => {
                let ((x, y, width, height), _) = Column::column(statement, next_index)?;
                WindowBounds::Fixed(RectF::new(
                    Vector2F::new(x, y),
                    Vector2F::new(width, height),
                ))
            }
            _ => bail!("Window State did not have a valid string"),
        };

        Ok((bounds, next_index + 4))
    }
}

pub struct PathPromptOptions {
    pub files: bool,
    pub directories: bool,
    pub multiple: bool,
}

pub enum PromptLevel {
    Info,
    Warning,
    Critical,
}

#[derive(Copy, Clone, Debug, Deserialize, JsonSchema)]
pub enum CursorStyle {
    Arrow,
    ResizeLeftRight,
    ResizeUpDown,
    PointingHand,
    IBeam,
}

impl Default for CursorStyle {
    fn default() -> Self {
        Self::Arrow
    }
}

#[derive(Copy, Clone, Debug, PartialEq, Eq, PartialOrd, Ord)]
pub struct AppVersion {
    major: usize,
    minor: usize,
    patch: usize,
}

impl FromStr for AppVersion {
    type Err = anyhow::Error;

    fn from_str(s: &str) -> Result<Self> {
        let mut components = s.trim().split('.');
        let major = components
            .next()
            .ok_or_else(|| anyhow!("missing major version number"))?
            .parse()?;
        let minor = components
            .next()
            .ok_or_else(|| anyhow!("missing minor version number"))?
            .parse()?;
        let patch = components
            .next()
            .ok_or_else(|| anyhow!("missing patch version number"))?
            .parse()?;
        Ok(Self {
            major,
            minor,
            patch,
        })
    }
}

impl Display for AppVersion {
    fn fmt(&self, f: &mut fmt::Formatter<'_>) -> fmt::Result {
        write!(f, "{}.{}.{}", self.major, self.minor, self.patch)
    }
}

#[derive(Copy, Clone, Debug)]
pub enum RasterizationOptions {
    Alpha,
    Bgra,
}

pub trait FontSystem: Send + Sync {
    fn add_fonts(&self, fonts: &[Arc<Vec<u8>>]) -> anyhow::Result<()>;
    fn all_families(&self) -> Vec<String>;
    fn load_family(&self, name: &str, features: &FontFeatures) -> anyhow::Result<Vec<FontId>>;
    fn select_font(
        &self,
        font_ids: &[FontId],
        properties: &FontProperties,
    ) -> anyhow::Result<FontId>;
    fn font_metrics(&self, font_id: FontId) -> FontMetrics;
    fn typographic_bounds(&self, font_id: FontId, glyph_id: GlyphId) -> anyhow::Result<RectF>;
    fn advance(&self, font_id: FontId, glyph_id: GlyphId) -> anyhow::Result<Vector2F>;
    fn glyph_for_char(&self, font_id: FontId, ch: char) -> Option<GlyphId>;
    fn rasterize_glyph(
        &self,
        font_id: FontId,
        font_size: f32,
        glyph_id: GlyphId,
        subpixel_shift: Vector2F,
        scale_factor: f32,
        options: RasterizationOptions,
    ) -> Option<(RectI, Vec<u8>)>;
    fn layout_line(&self, text: &str, font_size: f32, runs: &[(usize, RunStyle)]) -> LineLayout;
    fn wrap_line(&self, text: &str, font_id: FontId, font_size: f32, width: f32) -> Vec<usize>;
}

impl<'a> Default for WindowOptions<'a> {
    fn default() -> Self {
        Self {
            bounds: WindowBounds::Maximized,
            titlebar: Some(TitlebarOptions {
                title: Default::default(),
                appears_transparent: Default::default(),
                traffic_light_position: Default::default(),
            }),
            center: false,
            focus: true,
            show: true,
            kind: WindowKind::Normal,
            is_movable: true,
            screen: None,
        }
    }
}<|MERGE_RESOLUTION|>--- conflicted
+++ resolved
@@ -182,9 +182,6 @@
     pub screen: Option<Rc<dyn Screen>>,
 }
 
-<<<<<<< HEAD
-#[derive(Debug, Default)]
-=======
 impl<'a> WindowOptions<'a> {
     pub fn with_bounds(bounds: Vector2F) -> Self {
         Self {
@@ -195,8 +192,7 @@
     }
 }
 
-#[derive(Debug)]
->>>>>>> d3c7f03f
+#[derive(Debug, Default)]
 pub struct TitlebarOptions<'a> {
     pub title: Option<&'a str>,
     pub appears_transparent: bool,
